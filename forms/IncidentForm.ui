<<<<<<< HEAD
=======
<?xml version="1.0" encoding="UTF-8"?>
>>>>>>> f276329c
<ui version="4.0"> <class>IncidentForm</class> <widget class="QDialog" name="IncidentForm"> <property name="windowTitle"> <string>Инцидент (Редактирование происшествия)</string> </property> <layout class="QFormLayout"> <item row="0" column="0"><widget class="QLabel"><property name="text"><string>Тип происшествия:</string></property></widget></item> <item row="0" column="1"><widget class="QComboBox" name="comboType"><item><property name="text"><string>Бедствие</string></property></item><item><property name="text"><string>Тренировка</string></property></item></widget></item> <item row="1" column="0"><widget class="QLabel"><property name="text"><string>Широта:</string></property></widget></item> <item row="1" column="1"><widget class="QLineEdit" name="editLat"></widget></item> <item row="2" column="0"><widget class="QLabel"><property name="text"><string>Долгота:</string></property></widget></item> <item row="2" column="1"><widget class="QLineEdit" name="editLon"></widget></item> <item row="3" column="0"><widget class="QLabel"><property name="text"><string>Описание:</string></property></widget></item> <item row="3" column="1"><widget class="QTextEdit" name="textDescription"></widget></item> <item row="4" column="1"><widget class="QPushButton" name="buttonSave"><property name="text"><string>Сохранить</string></property></widget></item> </layout> </widget> <resources> <connections> </connections></resources></ui><|MERGE_RESOLUTION|>--- conflicted
+++ resolved
@@ -1,5 +1,71 @@
-<<<<<<< HEAD
-=======
 <?xml version="1.0" encoding="UTF-8"?>
->>>>>>> f276329c
-<ui version="4.0"> <class>IncidentForm</class> <widget class="QDialog" name="IncidentForm"> <property name="windowTitle"> <string>Инцидент (Редактирование происшествия)</string> </property> <layout class="QFormLayout"> <item row="0" column="0"><widget class="QLabel"><property name="text"><string>Тип происшествия:</string></property></widget></item> <item row="0" column="1"><widget class="QComboBox" name="comboType"><item><property name="text"><string>Бедствие</string></property></item><item><property name="text"><string>Тренировка</string></property></item></widget></item> <item row="1" column="0"><widget class="QLabel"><property name="text"><string>Широта:</string></property></widget></item> <item row="1" column="1"><widget class="QLineEdit" name="editLat"></widget></item> <item row="2" column="0"><widget class="QLabel"><property name="text"><string>Долгота:</string></property></widget></item> <item row="2" column="1"><widget class="QLineEdit" name="editLon"></widget></item> <item row="3" column="0"><widget class="QLabel"><property name="text"><string>Описание:</string></property></widget></item> <item row="3" column="1"><widget class="QTextEdit" name="textDescription"></widget></item> <item row="4" column="1"><widget class="QPushButton" name="buttonSave"><property name="text"><string>Сохранить</string></property></widget></item> </layout> </widget> <resources> <connections> </connections></resources></ui>+<ui version="4.0">
+ <class>IncidentForm</class>
+ <widget class="QDialog" name="IncidentForm">
+  <property name="windowTitle">
+   <string>Инцидент (Редактирование происшествия)</string>
+  </property>
+  <layout class="QFormLayout">
+   <item row="0" column="0">
+    <widget class="QLabel">
+     <property name="text">
+      <string>Тип происшествия:</string>
+     </property>
+    </widget>
+   </item>
+   <item row="0" column="1">
+    <widget class="QComboBox" name="comboType">
+     <item>
+      <property name="text">
+       <string>Бедствие</string>
+      </property>
+     </item>
+     <item>
+      <property name="text">
+       <string>Тренировка</string>
+      </property>
+     </item>
+    </widget>
+   </item>
+   <item row="1" column="0">
+    <widget class="QLabel">
+     <property name="text">
+      <string>Широта:</string>
+     </property>
+    </widget>
+   </item>
+   <item row="1" column="1">
+    <widget class="QLineEdit" name="editLat"></widget>
+   </item>
+   <item row="2" column="0">
+    <widget class="QLabel">
+     <property name="text">
+      <string>Долгота:</string>
+     </property>
+    </widget>
+   </item>
+   <item row="2" column="1">
+    <widget class="QLineEdit" name="editLon"></widget>
+   </item>
+   <item row="3" column="0">
+    <widget class="QLabel">
+     <property name="text">
+      <string>Описание:</string>
+     </property>
+    </widget>
+   </item>
+   <item row="3" column="1">
+    <widget class="QTextEdit" name="textDescription"></widget>
+   </item>
+   <item row="4" column="1">
+    <widget class="QPushButton" name="buttonSave">
+     <property name="text">
+      <string>Сохранить</string>
+     </property>
+    </widget>
+   </item>
+  </layout>
+ </widget>
+ <resources/>
+ <connections/>
+</ui>