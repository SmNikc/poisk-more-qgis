<<<<<<< HEAD
<ui version="4.0"> <class>AuthForm</class> <widget class="QDialog" name="AuthForm"> <property name="windowTitle"> <string>Авторизация</string> </property> <layout class="QFormLayout"> <item row="0" column="0"><widget class="QLabel"><property name="text"><string>Логин:</string></property></widget></item> <item row="0" column="1"><widget class="QLineEdit" name="editUser"></widget></item> <item row="1" column="0"><widget class="QLabel"><property name="text"><string>Пароль:</string></property></widget></item> <item row="1" column="1"><widget class="QLineEdit" name="editPassword"><property name="echoMode"><enum>QLineEdit::Password</enum></property></widget></item> <item row="2" column="1"><widget class="QPushButton" name="buttonLogin"><property name="text"><string>Войти</string></property></widget></item> </layout> </widget> <resources> <connections> </connections></resources></ui>
=======
<?xml version="1.0" encoding="UTF-8"?>
<ui version="4.0">
 <class>AuthForm</class>
 <widget class="QDialog" name="AuthForm">
  <property name="windowTitle">
   <string>Авторизация</string>
  </property>
  <layout class="QFormLayout">
   <item row="0" column="0"><widget class="QLabel"><property name="text"><string>Логин:</string></property></widget></item>
   <item row="0" column="1"><widget class="QLineEdit" name="editUser"></widget></item>
   <item row="1" column="0"><widget class="QLabel"><property name="text"><string>Пароль:</string></property></widget></item>
   <item row="1" column="1"><widget class="QLineEdit" name="editPassword"><property name="echoMode"><enum>QLineEdit::Password</enum></property></widget></item>
   <item row="2" column="1"><widget class="QPushButton" name="buttonLogin"><property name="text"><string>Войти</string></property></widget></item>
  </layout>
 </widget>
 <resources/>
 <connections/>
</ui>
>>>>>>> 33f75c71
<|MERGE_RESOLUTION|>--- conflicted
+++ resolved
@@ -1,6 +1,3 @@
-<<<<<<< HEAD
-<ui version="4.0"> <class>AuthForm</class> <widget class="QDialog" name="AuthForm"> <property name="windowTitle"> <string>Авторизация</string> </property> <layout class="QFormLayout"> <item row="0" column="0"><widget class="QLabel"><property name="text"><string>Логин:</string></property></widget></item> <item row="0" column="1"><widget class="QLineEdit" name="editUser"></widget></item> <item row="1" column="0"><widget class="QLabel"><property name="text"><string>Пароль:</string></property></widget></item> <item row="1" column="1"><widget class="QLineEdit" name="editPassword"><property name="echoMode"><enum>QLineEdit::Password</enum></property></widget></item> <item row="2" column="1"><widget class="QPushButton" name="buttonLogin"><property name="text"><string>Войти</string></property></widget></item> </layout> </widget> <resources> <connections> </connections></resources></ui>
-=======
 <?xml version="1.0" encoding="UTF-8"?>
 <ui version="4.0">
  <class>AuthForm</class>
@@ -9,14 +6,39 @@
    <string>Авторизация</string>
   </property>
   <layout class="QFormLayout">
-   <item row="0" column="0"><widget class="QLabel"><property name="text"><string>Логин:</string></property></widget></item>
-   <item row="0" column="1"><widget class="QLineEdit" name="editUser"></widget></item>
-   <item row="1" column="0"><widget class="QLabel"><property name="text"><string>Пароль:</string></property></widget></item>
-   <item row="1" column="1"><widget class="QLineEdit" name="editPassword"><property name="echoMode"><enum>QLineEdit::Password</enum></property></widget></item>
-   <item row="2" column="1"><widget class="QPushButton" name="buttonLogin"><property name="text"><string>Войти</string></property></widget></item>
+   <item row="0" column="0">
+    <widget class="QLabel">
+     <property name="text">
+      <string>Логин:</string>
+     </property>
+    </widget>
+   </item>
+   <item row="0" column="1">
+    <widget class="QLineEdit" name="editUser"/>
+   </item>
+   <item row="1" column="0">
+    <widget class="QLabel">
+     <property name="text">
+      <string>Пароль:</string>
+     </property>
+    </widget>
+   </item>
+   <item row="1" column="1">
+    <widget class="QLineEdit" name="editPassword">
+     <property name="echoMode">
+      <enum>QLineEdit::Password</enum>
+     </property>
+    </widget>
+   </item>
+   <item row="2" column="1">
+    <widget class="QPushButton" name="buttonLogin">
+     <property name="text">
+      <string>Войти</string>
+     </property>
+    </widget>
+   </item>
   </layout>
  </widget>
  <resources/>
  <connections/>
-</ui>
->>>>>>> 33f75c71
+</ui>