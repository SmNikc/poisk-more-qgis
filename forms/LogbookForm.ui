--- conflicted
+++ resolved
@@ -1,5 +1,16 @@
-<<<<<<< HEAD
-=======
 <?xml version="1.0" encoding="UTF-8"?>
->>>>>>> f276329c
-<ui version="4.0"> <class>LogbookForm</class> <widget class="QDialog" name="LogbookForm"> <property name="windowTitle"> <string>Журнал действий</string> </property> <layout class="QVBoxLayout"> <item> <widget class="QTableView" name="tableLog"> </widget></item> </layout> </widget> <resources> <connections> </connections></resources></ui>+<ui version="4.0">
+ <class>LogbookForm</class>
+ <widget class="QDialog" name="LogbookForm">
+  <property name="windowTitle">
+   <string>Журнал действий</string>
+  </property>
+  <layout class="QVBoxLayout">
+   <item>
+    <widget class="QTableView" name="tableLog"/>
+   </item>
+  </layout>
+ </widget>
+ <resources/>
+ <connections/>
+</ui>