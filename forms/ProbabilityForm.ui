--- conflicted
+++ resolved
@@ -1,5 +1,90 @@
-<<<<<<< HEAD
-=======
 <?xml version="1.0" encoding="UTF-8"?>
->>>>>>> f276329c
-<ui version="4.0"> <class>ProbabilityForm</class> <widget class="QDialog" name="ProbabilityForm"> <property name="windowTitle"> <string>Вероятность (параметры карты вероятности)</string> </property> <layout class="QFormLayout"> <item row="0" column="0"><widget class="QLabel"><property name="text"><string>LKP (Lat):</string></property></widget></item> <item row="0" column="1"><widget class="QDoubleSpinBox" name="spinLkpLat"></widget></item> <item row="1" column="0"><widget class="QLabel"><property name="text"><string>LKP (Lon):</string></property></widget></item> <item row="1" column="1"><widget class="QDoubleSpinBox" name="spinLkpLon"></widget></item> <item row="2" column="0"><widget class="QLabel"><property name="text"><string>Радиус (км):</string></property></widget></item> <item row="2" column="1"><widget class="QDoubleSpinBox" name="spinRadius"></widget></item> <item row="3" column="0"><widget class="QLabel"><property name="text"><string>Разрешение (км):</string></property></widget></item> <item row="3" column="1"><widget class="QDoubleSpinBox" name="spinResolution"></widget></item> <item row="4" column="0"><widget class="QLabel"><property name="text"><string>Скорость ветра (м/с):</string></property></widget></item> <item row="4" column="1"><widget class="QDoubleSpinBox" name="spinWindSpeed"></widget></item> <item row="5" column="0"><widget class="QLabel"><property name="text"><string>Направление ветра (°):</string></property></widget></item> <item row="5" column="1"><widget class="QSpinBox" name="spinWindDir"></widget></item> <item row="6" column="0"><widget class="QLabel"><property name="text"><string>Время (ч):</string></property></widget></item> <item row="6" column="1"><widget class="QDoubleSpinBox" name="spinTime"></widget></item> <item row="7" column="1"><widget class="QPushButton" name="buttonGenerate"><property name="text"><string>Сгенерировать карту</string></property></widget></item> </layout> </widget> <resources> <connections> </connections></resources></ui>+<ui version="4.0">
+ <class>ProbabilityForm</class>
+ <widget class="QDialog" name="ProbabilityForm">
+  <property name="windowTitle">
+   <string>Вероятность (параметры карты вероятности)</string>
+  </property>
+  <layout class="QFormLayout">
+   <item row="0" column="0">
+    <widget class="QLabel">
+     <property name="text">
+      <string>LKP (Lat):</string>
+     </property>
+    </widget>
+   </item>
+   <item row="0" column="1">
+    <widget class="QDoubleSpinBox" name="spinLkpLat"/>
+   </item>
+   <item row="1" column="0">
+    <widget class="QLabel">
+     <property name="text">
+      <string>LKP (Lon):</string>
+     </property>
+    </widget>
+   </item>
+   <item row="1" column="1">
+    <widget class="QDoubleSpinBox" name="spinLkpLon"/>
+   </item>
+   <item row="2" column="0">
+    <widget class="QLabel">
+     <property name="text">
+      <string>Радиус (км):</string>
+     </property>
+    </widget>
+   </item>
+   <item row="2" column="1">
+    <widget class="QDoubleSpinBox" name="spinRadius"/>
+   </item>
+   <item row="3" column="0">
+    <widget class="QLabel">
+     <property name="text">
+      <string>Разрешение (км):</string>
+     </property>
+    </widget>
+   </item>
+   <item row="3" column="1">
+    <widget class="QDoubleSpinBox" name="spinResolution"/>
+   </item>
+   <item row="4" column="0">
+    <widget class="QLabel">
+     <property name="text">
+      <string>Скорость ветра (м/с):</string>
+     </property>
+    </widget>
+   </item>
+   <item row="4" column="1">
+    <widget class="QDoubleSpinBox" name="spinWindSpeed"/>
+   </item>
+   <item row="5" column="0">
+    <widget class="QLabel">
+     <property name="text">
+      <string>Направление ветра (°):</string>
+     </property>
+    </widget>
+   </item>
+   <item row="5" column="1">
+    <widget class="QSpinBox" name="spinWindDir"/>
+   </item>
+   <item row="6" column="0">
+    <widget class="QLabel">
+     <property name="text">
+      <string>Время (ч):</string>
+     </property>
+    </widget>
+   </item>
+   <item row="6" column="1">
+    <widget class="QDoubleSpinBox" name="spinTime"/>
+   </item>
+   <item row="7" column="1">
+    <widget class="QPushButton" name="buttonGenerate">
+     <property name="text">
+      <string>Сгенерировать карту</string>
+     </property>
+    </widget>
+   </item>
+  </layout>
+ </widget>
+ <resources/>
+ <connections/>
+</ui>