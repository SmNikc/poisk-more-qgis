--- conflicted
+++ resolved
@@ -2,519 +2,97 @@
 <ui version="4.0">
  <class>SitrepForm</class>
  <widget class="QDialog" name="SitrepForm">
-  <property name="geometry">
-   <rect>
-    <x>0</x>
-    <y>0</y>
-    <width>603</width>
-    <height>849</height>
-   </rect>
-  </property>
   <property name="windowTitle">
    <string>Создание SITREP</string>
   </property>
-  <layout class="QVBoxLayout" name="mainLayout">
+  <layout class="QVBoxLayout" name="verticalLayout">
    <item>
-    <widget class="QTabWidget" name="tabWidget">
-     <property name="currentIndex">
-      <number>4</number>
+    <widget class="QLabel" name="labelType">
+     <property name="text">
+      <string>Тип донесения:</string>
      </property>
-     <widget class="QWidget" name="tabHeader">
-      <attribute name="title">
-       <string>Заголовок</string>
-      </attribute>
-      <layout class="QFormLayout" name="layoutHeader">
-       <item row="0" column="0">
-        <widget class="QLabel" name="labelCategory">
-         <property name="text">
-          <string>Категория сообщения:</string>
-         </property>
-        </widget>
-       </item>
-       <item row="0" column="1">
-        <widget class="QComboBox" name="comboCategory">
-         <item>
-          <property name="text">
-           <string>Бедствие</string>
-          </property>
-         </item>
-         <item>
-          <property name="text">
-           <string>Тренировка</string>
-          </property>
-         </item>
-        </widget>
-       </item>
-       <item row="1" column="0">
-        <widget class="QLabel" name="labelDateTime">
-         <property name="text">
-          <string>Дата / Время (UTC) *:</string>
-         </property>
-        </widget>
-       </item>
-       <item row="1" column="1">
-        <widget class="QDateTimeEdit" name="dateTimeUtc">
-         <property name="displayFormat">
-          <string>dd.MM.yyyy HH:mm</string>
-         </property>
-         <property name="calendarPopup">
-          <bool>true</bool>
-         </property>
-        </widget>
-       </item>
-       <item row="2" column="0">
-        <widget class="QLabel" name="labelFrom">
-         <property name="text">
-          <string>От кого:</string>
-         </property>
-        </widget>
-       </item>
-       <item row="2" column="1">
-        <widget class="QLineEdit" name="editFrom"/>
-       </item>
-       <item row="3" column="0">
-        <widget class="QLabel" name="labelProfile">
-         <property name="text">
-          <string>Профиль:</string>
-         </property>
-        </widget>
-       </item>
-       <item row="3" column="1">
-        <widget class="QComboBox" name="comboProfile"/>
-       </item>
-       <item row="4" column="0" colspan="2">
-        <widget class="QGroupBox" name="boxRecipients">
-         <property name="title">
-          <string>Кому:</string>
-         </property>
-         <layout class="QVBoxLayout" name="layoutRecipients">
-          <item>
-           <widget class="QListWidget" name="listRecipients"/>
-          </item>
-         </layout>
-        </widget>
-       </item>
-       <item row="5" column="0" colspan="2">
-        <widget class="QLabel" name="labelNotes">
-         <property name="text">
-          <string>Дополнительно:</string>
-         </property>
-        </widget>
-       </item>
-       <item row="6" column="0" colspan="2">
-        <widget class="QTextEdit" name="textNotes"/>
-       </item>
-      </layout>
-     </widget>
-     <widget class="QWidget" name="tabMainInfo">
-      <attribute name="title">
-       <string>Основная информация</string>
-      </attribute>
-      <layout class="QFormLayout" name="layoutMain">
-       <item row="0" column="0">
-        <widget class="QLabel" name="labelObject">
-         <property name="text">
-          <string>Объект АС / ЧС:</string>
-         </property>
-        </widget>
-       </item>
-       <item row="0" column="1">
-        <widget class="QLineEdit" name="editObject"/>
-       </item>
-       <item row="1" column="0">
-        <widget class="QLabel" name="labelLocation">
-         <property name="text">
-          <string>Местоположение / Район аварии:</string>
-         </property>
-        </widget>
-       </item>
-       <item row="1" column="0" colspan="2">
-        <widget class="QLineEdit" name="editLocation"/>
-       </item>
-       <item row="2" column="0">
-        <widget class="QLabel" name="labelCoords">
-         <property name="text">
-          <string>Координаты *:</string>
-         </property>
-        </widget>
-       </item>
-       <item row="2" column="1">
-        <widget class="QDoubleSpinBox" name="spinLat">
-         <property name="suffix">
-          <string> °</string>
-         </property>
-         <property name="decimals">
-          <number>6</number>
-         </property>
-        </widget>
-       </item>
-       <item row="3" column="0">
-        <widget class="QLabel" name="labelSituation">
-         <property name="text">
-          <string>Ситуация:</string>
-         </property>
-        </widget>
-       </item>
-       <item row="3" column="0" colspan="2">
-        <widget class="QTextEdit" name="textSituation"/>
-       </item>
-       <item row="4" column="0">
-        <widget class="QLabel" name="labelSourceInfo">
-         <property name="text">
-          <string>Источник информации:</string>
-         </property>
-        </widget>
-       </item>
-       <item row="4" column="0" colspan="2">
-        <widget class="QLineEdit" name="editSourceInfo"/>
-       </item>
-       <item row="5" column="0">
-        <widget class="QLabel" name="labelEventTime">
-         <property name="text">
-          <string>Время происшествия UTC:</string>
-         </property>
-        </widget>
-       </item>
-       <item row="5" column="0" colspan="2">
-        <widget class="QDateTimeEdit" name="dateEventTime">
-         <property name="displayFormat">
-          <string>dd.MM.yyyy HH:mm</string>
-         </property>
-         <property name="calendarPopup">
-          <bool>true</bool>
-         </property>
-        </widget>
-       </item>
-       <item row="6" column="0">
-        <widget class="QLabel" name="labelPersons">
-         <property name="text">
-          <string>Число лиц в опасности:</string>
-         </property>
-        </widget>
-       </item>
-       <item row="6" column="1">
-        <widget class="QSpinBox" name="spinPersons"/>
-       </item>
-       <item row="7" column="0">
-        <widget class="QLabel" name="labelAssistance">
-         <property name="text">
-          <string>Требуемая помощь:</string>
-         </property>
-        </widget>
-       </item>
-       <item row="7" column="0" colspan="2">
-        <widget class="QTextEdit" name="textAssistance"/>
-       </item>
-      </layout>
-      <widget class="QLabel" name="labelCallsign">
-       <property name="geometry">
-        <rect>
-         <x>0</x>
-         <y>0</y>
-         <width>100</width>
-         <height>30</height>
-        </rect>
-       </property>
+    </widget>
+   </item>
+   <item>
+    <widget class="QComboBox" name="comboBoxType">
+     <item>
+      <property name="text">
+       <string>INITIAL</string>
+      </property>
+     </item>
+     <item>
+      <property name="text">
+       <string>AMPLIFYING</string>
+      </property>
+     </item>
+     <item>
+      <property name="text">
+       <string>FINAL</string>
+      </property>
+     </item>
+    </widget>
+   </item>
+   <item>
+    <widget class="QLabel" name="labelDateTime">
+     <property name="text">
+      <string>Дата и время:</string>
+     </property>
+    </widget>
+   </item>
+   <item>
+    <widget class="QDateTimeEdit" name="dateTimeEdit">
+     <property name="displayFormat">
+      <string>yyyy-MM-dd HH:mm:ss</string>
+     </property>
+    </widget>
+   </item>
+   <item>
+    <widget class="QLabel" name="labelSRU">
+     <property name="text">
+      <string>SRU:</string>
+     </property>
+    </widget>
+   </item>
+   <item>
+    <widget class="QLineEdit" name="lineEditSRU"/>
+   </item>
+   <item>
+    <widget class="QLabel" name="labelZone">
+     <property name="text">
+      <string>Зона поиска:</string>
+     </property>
+    </widget>
+   </item>
+   <item>
+    <widget class="QLineEdit" name="lineEditZone"/>
+   </item>
+   <item>
+    <widget class="QLabel" name="labelNotes">
+     <property name="text">
+      <string>Дополнительно:</string>
+     </property>
+    </widget>
+   </item>
+   <item>
+    <widget class="QTextEdit" name="textEditNotes"/>
+   </item>
+   <item>
+    <layout class="QHBoxLayout" name="horizontalLayoutButtons">
+     <item>
+      <widget class="QPushButton" name="pushButtonPDF">
        <property name="text">
-        <string>Позывной:</string>
+        <string>PDF</string>
        </property>
       </widget>
-      <widget class="QLineEdit" name="editCallsign">
-       <property name="geometry">
-        <rect>
-         <x>0</x>
-         <y>0</y>
-         <width>100</width>
-         <height>30</height>
-        </rect>
+     </item>
+     <item>
+      <widget class="QPushButton" name="pushButtonDOCX">
+       <property name="text">
+        <string>DOCX</string>
        </property>
       </widget>
-      <widget class="QComboBox" name="comboLatDir">
-       <property name="geometry">
-        <rect>
-         <x>0</x>
-         <y>0</y>
-         <width>100</width>
-         <height>30</height>
-        </rect>
-       </property>
-       <item>
-        <property name="text">
-         <string>С.Ш.</string>
-        </property>
-       </item>
-       <item>
-        <property name="text">
-         <string>Ю.Ш.</string>
-        </property>
-       </item>
-      </widget>
-      <widget class="QDoubleSpinBox" name="spinLon">
-       <property name="geometry">
-        <rect>
-         <x>0</x>
-         <y>0</y>
-         <width>100</width>
-         <height>30</height>
-        </rect>
-       </property>
-       <property name="suffix">
-        <string> °</string>
-       </property>
-       <property name="decimals">
-        <number>6</number>
-       </property>
-      </widget>
-      <widget class="QComboBox" name="comboLonDir">
-       <property name="geometry">
-        <rect>
-         <x>0</x>
-         <y>0</y>
-         <width>100</width>
-         <height>30</height>
-        </rect>
-       </property>
-       <item>
-        <property name="text">
-         <string>В.Д.</string>
-        </property>
-       </item>
-       <item>
-        <property name="text">
-         <string>З.Д.</string>
-        </property>
-       </item>
-      </widget>
-     </widget>
-     <widget class="QWidget" name="tabAdditionalG">
-      <attribute name="title">
-       <string>Доп. информация (G)</string>
-      </attribute>
-      <layout class="QGridLayout" name="layoutG">
-<<<<<<< HEAD
-       <item row="0" column="0">
-        <widget class="QLabel" name="labelDim">
-         <property name="text">
-          <string>Размерение (Д×Ш×Осадка):</string>
-         </property>
-        </widget>
-       </item>
-       <item row="0" column="1">
-        <widget class="QLineEdit" name="editDim"/>
-       </item>
-       <item row="1" column="0">
-        <widget class="QLabel" name="labelMMSI">
-         <property name="text">
-          <string>MMSI:</string>
-         </property>
-        </widget>
-       </item>
-       <item row="1" column="1">
-        <widget class="QLineEdit" name="editMMSI"/>
-       </item>
-       <item row="2" column="0">
-        <widget class="QLabel" name="labelIMO">
-         <property name="text">
-          <string>IMO:</string>
-         </property>
-        </widget>
-       </item>
-       <item row="2" column="1">
-        <widget class="QLineEdit" name="editIMO"/>
-       </item>
-       <item row="3" column="0">
-        <widget class="QLabel" name="labelHullColor">
-         <property name="text">
-          <string>Цвет корпуса:</string>
-         </property>
-        </widget>
-       </item>
-       <item row="3" column="1">
-        <widget class="QLineEdit" name="editHullColor"/>
-       </item>
-       <item row="4" column="0">
-        <widget class="QLabel" name="labelSuperColor">
-         <property name="text">
-          <string>Цвет надстройки:</string>
-         </property>
-        </widget>
-       </item>
-       <item row="4" column="1">
-        <widget class="QLineEdit" name="editSuperstructureColor"/>
-       </item>
-       <item row="5" column="0">
-        <widget class="QLabel" name="labelFuel">
-         <property name="text">
-          <string>Запасы топлива:</string>
-         </property>
-        </widget>
-       </item>
-       <item row="5" column="1">
-        <widget class="QLineEdit" name="editFuel"/>
-       </item>
-       <item row="6" column="0">
-        <widget class="QLabel" name="labelCrew">
-         <property name="text">
-          <string>Число экипажа:</string>
-         </property>
-        </widget>
-       </item>
-       <item row="6" column="1">
-        <widget class="QLineEdit" name="editCrewCount"/>
-       </item>
-       <item row="7" column="0">
-        <widget class="QLabel" name="labelContacts">
-         <property name="text">
-          <string>Контакты:</string>
-         </property>
-        </widget>
-       </item>
-       <item row="7" column="1">
-        <widget class="QLineEdit" name="editContacts"/>
-       </item>
-       <item row="8" column="0">
-        <widget class="QLabel" name="labelPort">
-         <property name="text">
-          <string>Порт приписки:</string>
-         </property>
-        </widget>
-       </item>
-       <item row="8" column="1">
-        <widget class="QLineEdit" name="editPort"/>
-       </item>
-       <item row="9" column="0">
-        <widget class="QLabel" name="labelOnboard">
-         <property name="text">
-          <string>Людей на борту:</string>
-         </property>
-        </widget>
-       </item>
-       <item row="9" column="1">
-        <widget class="QLineEdit" name="editOnboardNo"/>
-       </item>
-       <item row="10" column="0">
-        <widget class="QLabel" name="labelEquipment">
-         <property name="text">
-          <string>Спасательное оборудование:</string>
-         </property>
-        </widget>
-       </item>
-       <item row="10" column="1">
-        <widget class="QListWidget" name="listEquipment"/>
-       </item>
-       <item row="11" column="0" colspan="2">
-        <widget class="QLabel" name="labelGNotes">
-         <property name="text">
-          <string>Примечание G:</string>
-         </property>
-        </widget>
-       </item>
-       <item row="12" column="0" colspan="2">
-        <widget class="QTextEdit" name="textGNotes"/>
-       </item>
-=======
-       <item row="0" column="0"><widget class="QLabel" name="labelDim"><property name="text"><string>Размерение (Д×Ш×Осадка):</string></property></widget></item>
-       <item row="0" column="1"><widget class="QLineEdit" name="editDim"/></item>
-       <item row="1" column="0"><widget class="QLabel" name="labelMMSI"><property name="text"><string>MMSI:</string></property></widget></item>
-       <item row="1" column="1"><widget class="QLineEdit" name="editMMSI"/></item>
-       <item row="2" column="0"><widget class="QLabel" name="labelIMO"><property name="text"><string>IMO:</string></property></widget></item>
-       <item row="2" column="1"><widget class="QLineEdit" name="editIMO"/></item>
-       <item row="3" column="0"><widget class="QLabel" name="labelHullColor"><property name="text"><string>Цвет корпуса:</string></property></widget></item>
-       <item row="3" column="1"><widget class="QLineEdit" name="editHullColor"/></item>
-       <item row="4" column="0"><widget class="QLabel" name="labelSuperColor"><property name="text"><string>Цвет надстройки:</string></property></widget></item>
-       <item row="4" column="1"><widget class="QLineEdit" name="editSuperstructureColor"/></item>
-       <item row="5" column="0"><widget class="QLabel" name="labelFuel"><property name="text"><string>Запасы топлива:</string></property></widget></item>
-       <item row="5" column="1"><widget class="QLineEdit" name="editFuel"/></item>
-       <item row="6" column="0"><widget class="QLabel" name="labelCrew"><property name="text"><string>Число экипажа:</string></property></widget></item>
-       <item row="6" column="1"><widget class="QLineEdit" name="editCrewCount"/></item>
-       <item row="7" column="0"><widget class="QLabel" name="labelContacts"><property name="text"><string>Контакты:</string></property></widget></item>
-       <item row="7" column="1"><widget class="QLineEdit" name="editContacts"/></item>
-       <item row="8" column="0"><widget class="QLabel" name="labelPort"><property name="text"><string>Порт приписки:</string></property></widget></item>
-       <item row="8" column="1"><widget class="QLineEdit" name="editPort"/></item>
-       <item row="9" column="0"><widget class="QLabel" name="labelOnboard"><property name="text"><string>Людей на борту:</string></property></widget></item>
-       <item row="9" column="1"><widget class="QLineEdit" name="editOnboardNo"/></item>
-       <item row="10" column="0"><widget class="QLabel" name="labelEquipment"><property name="text"><string>Спасательное оборудование:</string></property></widget></item>
-       <item row="10" column="1"><widget class="QListWidget" name="listEquipment"/></item>
-       <item row="11" column="0" colspan="2"><widget class="QLabel" name="labelGNotes"><property name="text"><string>Примечание G:</string></property></widget></item>
-       <item row="12" column="0" colspan="2"><widget class="QTextEdit" name="textGNotes"/></item>
->>>>>>> 17e09405
-      </layout>
-     </widget>
-     <widget class="QWidget" name="tabAdditionalHJ">
-      <attribute name="title">
-       <string>Доп. информация (H/J)</string>
-      </attribute>
-      <layout class="QFormLayout" name="layoutHJ">
-       <item row="0" column="0">
-        <widget class="QLabel" name="labelWeatherSource">
-         <property name="text">
-          <string>Источник погоды:</string>
-         </property>
-        </widget>
-       </item>
-       <item row="0" column="1">
-        <widget class="QLineEdit" name="editWeatherSource"/>
-       </item>
-       <item row="1" column="0">
-        <widget class="QLabel" name="labelActionsJ">
-         <property name="text">
-          <string>Начальные действия (J):</string>
-         </property>
-        </widget>
-       </item>
-       <item row="1" column="1">
-        <widget class="QTextEdit" name="textActionsJ"/>
-       </item>
-      </layout>
-     </widget>
-     <widget class="QWidget" name="tabAdditionalKLMN">
-      <attribute name="title">
-       <string>K, L, M, N</string>
-      </attribute>
-      <layout class="QFormLayout" name="layoutKLMN">
-       <item row="0" column="0">
-        <widget class="QLabel" name="labelK">
-         <property name="text">
-          <string>Район поиска (K):</string>
-         </property>
-        </widget>
-       </item>
-       <item row="0" column="1">
-        <widget class="QTextEdit" name="textK"/>
-       </item>
-       <item row="1" column="0">
-        <widget class="QLabel" name="labelL">
-         <property name="text">
-          <string>Инструкции по координации (L):</string>
-         </property>
-        </widget>
-       </item>
-       <item row="1" column="1">
-        <widget class="QTextEdit" name="textL"/>
-       </item>
-       <item row="2" column="0">
-        <widget class="QLabel" name="labelM">
-         <property name="text">
-          <string>Планы на будущее (M):</string>
-         </property>
-        </widget>
-       </item>
-       <item row="2" column="1">
-        <widget class="QTextEdit" name="textM"/>
-       </item>
-       <item row="3" column="0">
-        <widget class="QLabel" name="labelN">
-         <property name="text">
-          <string>Дополнительная информация (N):</string>
-         </property>
-        </widget>
-       </item>
-       <item row="3" column="1">
-        <widget class="QTextEdit" name="textN"/>
-       </item>
-      </layout>
-     </widget>
-    </widget>
+     </item>
+    </layout>
    </item>
   </layout>
  </widget>
