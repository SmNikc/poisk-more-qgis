--- conflicted
+++ resolved
@@ -1,5 +1,210 @@
-<<<<<<< HEAD
-=======
 <?xml version="1.0" encoding="UTF-8"?>
->>>>>>> f276329c
-<ui version="4.0"> <class>SitrepForm</class> <widget class="QDialog" name="SitrepForm"> <property name="windowTitle"> <string>SITREP</string> </property> <layout class="QVBoxLayout" name="mainLayout"> <item> <widget class="QTabWidget" name="tabWidget"> <widget class="QWidget" name="tabHeader"> <attribute name="title"><string>Заголовок</string></attribute> <layout class="QFormLayout"> <item row="0" column="0"><widget class="QLabel"><property name="text"><string>Категория сообщения:</string></property></widget></item> <item row="0" column="1"><widget class="QComboBox" name="comboCategory"><item><property name="text"><string>Бедствие</string></property></item><item><property name="text"><string>Тренировка</string></property></item></widget></item> <item row="1" column="0"><widget class="QLabel"><property name="text"><string>Дата и время (UTC):</string></property></widget></item> <item row="1" column="1"><widget class="QDateTimeEdit" name="dateTimeUtc"></widget></item> <item row="2" column="0"><widget class="QLabel"><property name="text"><string>От кого:</string></property></widget></item> <item row="2" column="1"><widget class="QLineEdit" name="editFrom"></widget></item> <item row="3" column="0"><widget class="QLabel"><property name="text"><string>Кому:</string></property></widget></item> <item row="3" column="1"><widget class="QLineEdit" name="editTo"></widget></item> <item row="4" column="0"><widget class="QLabel"><property name="text"><string>Дополнительно:</string></property></widget></item> <item row="4" column="1"><widget class="QTextEdit" name="textAdditional"></widget></item> </layout> </widget> <widget class="QWidget" name="tabMainInfo"> <attribute name="title"><string>Основная информация</string></attribute> <layout class="QFormLayout"> <item row="0" column="0"><widget class="QLabel"><property name="text"><string>Объект аварии:</string></property></widget></item> <item row="0" column="1"><widget class="QLineEdit" name="editObject"></widget></item> <item row="1" column="0"><widget class="QLabel"><property name="text"><string>Местоположение:</string></property></widget></item> <item row="1" column="1"><widget class="QLineEdit" name="editLocation"></widget></item> <item row="2" column="0"><widget class="QLabel"><property name="text"><string>Координаты (широта):</string></property></widget></item> <item row="2" column="1"><widget class="QLineEdit" name="editLat"></widget></item> <item row="3" column="0"><widget class="QLabel"><property name="text"><string>Координаты (долгота):</string></property></widget></item> <item row="3" column="1"><widget class="QLineEdit" name="editLon"></widget></item> <item row="4" column="0"><widget class="QLabel"><property name="text"><string>Ситуация:</string></property></widget></item> <item row="4" column="1"><widget class="QTextEdit" name="textSituation"></widget></item> </layout> </widget> <widget class="QWidget" name="tabInfoG"> <attribute name="title"><string>Доп. информация G</string></attribute> <layout class="QFormLayout"> <item row="0" column="0"><widget class="QLabel"><property name="text"><string>Размер (Д×Ш×Осадка):</string></property></widget></item> <item row="0" column="1"><widget class="QLineEdit" name="editSize"></widget></item> <item row="1" column="0"><widget class="QLabel"><property name="text"><string>MMSI/IMO:</string></property></widget></item> <item row="1" column="1"><widget class="QLineEdit" name="editMMSI"></widget></item> </layout> </widget> <widget class="QWidget" name="tabInfoHJ"> <attribute name="title"><string>Доп. информация H,J</string></attribute> <layout class="QFormLayout"> <item row="0" column="0"><widget class="QLabel"><property name="text"><string>Погода (ветер, течение):</string></property></widget></item> <item row="0" column="1"><widget class="QTextEdit" name="textWeather"></widget></item> </layout> </widget> <widget class="QWidget" name="tabInfoKLMN"> <attribute name="title"><string>K,L,M,N</string></attribute> <layout class="QFormLayout"> <item row="0" column="0"><widget class="QLabel"><property name="text"><string>Район поиска (K):</string></property></widget></item> <item row="0" column="1"><widget class="QTextEdit" name="textSearchArea"></widget></item> </layout> </widget> </widget> </item> <item> <widget class="QPushButton" name="buttonSend"> <property name="text"><string>Отправить</string></property> </widget> </item> </layout> </widget> <resources> <connections> </connections></resources></ui>+<ui version="4.0">
+ <class>SitrepForm</class>
+ <widget class="QDialog" name="SitrepForm">
+  <property name="windowTitle">
+   <string>SITREP</string>
+  </property>
+  <layout class="QVBoxLayout" name="mainLayout">
+   <item>
+    <widget class="QTabWidget" name="tabWidget">
+     <widget class="QWidget" name="tabHeader">
+      <attribute name="title">
+       <string>Заголовок</string>
+      </attribute>
+      <layout class="QFormLayout">
+       <item row="0" column="0">
+        <widget class="QLabel">
+         <property name="text">
+          <string>Категория сообщения:</string>
+         </property>
+        </widget>
+       </item>
+       <item row="0" column="1">
+        <widget class="QComboBox" name="comboCategory">
+         <item>
+          <property name="text">
+           <string>Бедствие</string>
+          </property>
+         </item>
+         <item>
+          <property name="text">
+           <string>Тренировка</string>
+          </property>
+         </item>
+        </widget>
+       </item>
+       <item row="1" column="0">
+        <widget class="QLabel">
+         <property name="text">
+          <string>Дата и время (UTC):</string>
+         </property>
+        </widget>
+       </item>
+       <item row="1" column="1">
+        <widget class="QDateTimeEdit" name="dateTimeUtc"/>
+       </item>
+       <item row="2" column="0">
+        <widget class="QLabel">
+         <property name="text">
+          <string>От кого:</string>
+         </property>
+        </widget>
+       </item>
+       <item row="2" column="1">
+        <widget class="QLineEdit" name="editFrom"/>
+       </item>
+       <item row="3" column="0">
+        <widget class="QLabel">
+         <property name="text">
+          <string>Кому:</string>
+         </property>
+        </widget>
+       </item>
+       <item row="3" column="1">
+        <widget class="QLineEdit" name="editTo"/>
+       </item>
+       <item row="4" column="0">
+        <widget class="QLabel">
+         <property name="text">
+          <string>Дополнительно:</string>
+         </property>
+        </widget>
+       </item>
+       <item row="4" column="1">
+        <widget class="QTextEdit" name="textAdditional"/>
+       </item>
+      </layout>
+     </widget>
+     <widget class="QWidget" name="tabMainInfo">
+      <attribute name="title">
+       <string>Основная информация</string>
+      </attribute>
+      <layout class="QFormLayout">
+       <item row="0" column="0">
+        <widget class="QLabel">
+         <property name="text">
+          <string>Объект аварии:</string>
+         </property>
+        </widget>
+       </item>
+       <item row="0" column="1">
+        <widget class="QLineEdit" name="editObject"/>
+       </item>
+       <item row="1" column="0">
+        <widget class="QLabel">
+         <property name="text">
+          <string>Местоположение:</string>
+         </property>
+        </widget>
+       </item>
+       <item row="1" column="1">
+        <widget class="QLineEdit" name="editLocation"/>
+       </item>
+       <item row="2" column="0">
+        <widget class="QLabel">
+         <property name="text">
+          <string>Координаты (широта):</string>
+         </property>
+        </widget>
+       </item>
+       <item row="2" column="1">
+        <widget class="QLineEdit" name="editLat"/>
+       </item>
+       <item row="3" column="0">
+        <widget class="QLabel">
+         <property name="text">
+          <string>Координаты (долгота):</string>
+         </property>
+        </widget>
+       </item>
+       <item row="3" column="1">
+        <widget class="QLineEdit" name="editLon"/>
+       </item>
+       <item row="4" column="0">
+        <widget class="QLabel">
+         <property name="text">
+          <string>Ситуация:</string>
+         </property>
+        </widget>
+       </item>
+       <item row="4" column="1">
+        <widget class="QTextEdit" name="textSituation"/>
+       </item>
+      </layout>
+     </widget>
+     <widget class="QWidget" name="tabInfoG">
+      <attribute name="title">
+       <string>Доп. информация G</string>
+      </attribute>
+      <layout class="QFormLayout">
+       <item row="0" column="0">
+        <widget class="QLabel">
+         <property name="text">
+          <string>Размер (Д×Ш×Осадка):</string>
+         </property>
+        </widget>
+       </item>
+       <item row="0" column="1">
+        <widget class="QLineEdit" name="editSize"/>
+       </item>
+       <item row="1" column="0">
+        <widget class="QLabel">
+         <property name="text">
+          <string>MMSI/IMO:</string>
+         </property>
+        </widget>
+       </item>
+       <item row="1" column="1">
+        <widget class="QLineEdit" name="editMMSI"/>
+       </item>
+      </layout>
+     </widget>
+     <widget class="QWidget" name="tabInfoHJ">
+      <attribute name="title">
+       <string>Доп. информация H,J</string>
+      </attribute>
+      <layout class="QFormLayout">
+       <item row="0" column="0">
+        <widget class="QLabel">
+         <property name="text">
+          <string>Погода (ветер, течение):</string>
+         </property>
+        </widget>
+       </item>
+       <item row="0" column="1">
+        <widget class="QTextEdit" name="textWeather"/>
+       </item>
+      </layout>
+     </widget>
+     <widget class="QWidget" name="tabInfoKLMN">
+      <attribute name="title">
+       <string>K,L,M,N</string>
+      </attribute>
+      <layout class="QFormLayout">
+       <item row="0" column="0">
+        <widget class="QLabel">
+         <property name="text">
+          <string>Район поиска (K):</string>
+         </property>
+        </widget>
+       </item>
+       <item row="0" column="1">
+        <widget class="QTextEdit" name="textSearchArea"/>
+       </item>
+      </layout>
+     </widget>
+    </widget>
+   </item>
+   <item>
+    <widget class="QPushButton" name="buttonSend">
+     <property name="text">
+      <string>Отправить</string>
+     </property>
+    </widget>
+   </item>
+  </layout>
+ </widget>
+ <resources/>
+ <connections/>
+</ui>