--- conflicted
+++ resolved
@@ -1,5 +1,70 @@
-<<<<<<< HEAD
-=======
 <?xml version="1.0" encoding="UTF-8"?>
->>>>>>> f276329c
-<ui version="4.0"> <class>SRUPathCalcForm</class> <widget class="QDialog" name="SRUPathCalcForm"> <property name="windowTitle"> <string>Расчёт маршрута SRU</string> </property> <layout class="QFormLayout"> <item row="0" column="0"><widget class="QLabel"><property name="text"><string>Старт (Lat):</string></property></widget></item> <item row="0" column="1"><widget class="QDoubleSpinBox" name="spinStartLat"></widget></item> <item row="1" column="0"><widget class="QLabel"><property name="text"><string>Старт (Lon):</string></property></widget></item> <item row="1" column="1"><widget class="QDoubleSpinBox" name="spinStartLon"></widget></item> <item row="2" column="0"><widget class="QLabel"><property name="text"><string>Финиш (Lat):</string></property></widget></item> <item row="2" column="1"><widget class="QDoubleSpinBox" name="spinEndLat"></widget></item> <item row="3" column="0"><widget class="QLabel"><property name="text"><string>Финиш (Lon):</string></property></widget></item> <item row="3" column="1"><widget class="QDoubleSpinBox" name="spinEndLon"></widget></item> <item row="4" column="0"><widget class="QLabel"><property name="text"><string>Скорость (уз):</string></property></widget></item> <item row="4" column="1"><widget class="QDoubleSpinBox" name="spinSpeed"></widget></item> <item row="5" column="1"><widget class="QPushButton" name="buttonCalculate"><property name="text"><string>Рассчитать</string></property></widget></item> </layout> </widget> <resources> <connections> </connections></resources></ui>+<ui version="4.0">
+ <class>SRUPathCalcForm</class>
+ <widget class="QDialog" name="SRUPathCalcForm">
+  <property name="windowTitle">
+   <string>Расчёт маршрута SRU</string>
+  </property>
+  <layout class="QFormLayout">
+   <item row="0" column="0">
+    <widget class="QLabel">
+     <property name="text">
+      <string>Старт (Lat):</string>
+     </property>
+    </widget>
+   </item>
+   <item row="0" column="1">
+    <widget class="QDoubleSpinBox" name="spinStartLat"/>
+   </item>
+   <item row="1" column="0">
+    <widget class="QLabel">
+     <property name="text">
+      <string>Старт (Lon):</string>
+     </property>
+    </widget>
+   </item>
+   <item row="1" column="1">
+    <widget class="QDoubleSpinBox" name="spinStartLon"/>
+   </item>
+   <item row="2" column="0">
+    <widget class="QLabel">
+     <property name="text">
+      <string>Финиш (Lat):</string>
+     </property>
+    </widget>
+   </item>
+   <item row="2" column="1">
+    <widget class="QDoubleSpinBox" name="spinEndLat"/>
+   </item>
+   <item row="3" column="0">
+    <widget class="QLabel">
+     <property name="text">
+      <string>Финиш (Lon):</string>
+     </property>
+    </widget>
+   </item>
+   <item row="3" column="1">
+    <widget class="QDoubleSpinBox" name="spinEndLon"/>
+   </item>
+   <item row="4" column="0">
+    <widget class="QLabel">
+     <property name="text">
+      <string>Скорость (уз):</string>
+     </property>
+    </widget>
+   </item>
+   <item row="4" column="1">
+    <widget class="QDoubleSpinBox" name="spinSpeed"/>
+   </item>
+   <item row="5" column="1">
+    <widget class="QPushButton" name="buttonCalculate">
+     <property name="text">
+      <string>Рассчитать</string>
+     </property>
+    </widget>
+   </item>
+  </layout>
+ </widget>
+ <resources/>
+ <connections/>
+</ui>