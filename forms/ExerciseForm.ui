--- conflicted
+++ resolved
@@ -1,5 +1,30 @@
-<<<<<<< HEAD
-=======
 <?xml version="1.0" encoding="UTF-8"?>
->>>>>>> f276329c
-<ui version="4.0"> <class>ExerciseForm</class> <widget class="QDialog" name="ExerciseForm"> <property name="windowTitle"> <string>Учение</string> </property> <layout class="QFormLayout"> <item row="0" column="0"><widget class="QLabel"><property name="text"><string>Сценарий:</string></property></widget></item> <item row="0" column="1"><widget class="QLineEdit" name="inputScenario"></widget></item> <item row="1" column="1"><widget class="QPushButton" name="buttonStart"><property name="text"><string>Запустить</string></property></widget></item> </layout> </widget> <resources> <connections> </connections></resources></ui>+<ui version="4.0">
+ <class>ExerciseForm</class>
+ <widget class="QDialog" name="ExerciseForm">
+  <property name="windowTitle">
+   <string>Учение</string>
+  </property>
+  <layout class="QFormLayout">
+   <item row="0" column="0">
+    <widget class="QLabel">
+     <property name="text">
+      <string>Сценарий:</string>
+     </property>
+    </widget>
+   </item>
+   <item row="0" column="1">
+    <widget class="QLineEdit" name="inputScenario"></widget>
+   </item>
+   <item row="1" column="1">
+    <widget class="QPushButton" name="buttonStart">
+     <property name="text">
+      <string>Запустить</string>
+     </property>
+    </widget>
+   </item>
+  </layout>
+ </widget>
+ <resources/>
+ <connections/>
+</ui>