<<<<<<< HEAD
=======
<?xml version="1.0" encoding="UTF-8"?>
>>>>>>> f276329c
<ui version="4.0"> <class>IncomingAlertForm</class> <widget class="QDialog" name="IncomingAlertForm"> <property name="windowTitle"> <string>Поступившая тревога</string> </property> <layout class="QVBoxLayout" name="mainLayout"> <item> <widget class="QTextEdit" name="textAlertContent"> </widget></item> <item> <layout class="QHBoxLayout"> <item> <widget class="QPushButton" name="buttonAcknowledge"> <property name="text"><string>Принято</string></property> </widget> </item> <item> <widget class="QPushButton" name="buttonIgnore"> <property name="text"><string>Игнорировать</string></property> </widget> </item> </layout> </item> </layout> </widget> <resources> <connections> </connections></resources></ui><|MERGE_RESOLUTION|>--- conflicted
+++ resolved
@@ -1,5 +1,34 @@
-<<<<<<< HEAD
-=======
 <?xml version="1.0" encoding="UTF-8"?>
->>>>>>> f276329c
-<ui version="4.0"> <class>IncomingAlertForm</class> <widget class="QDialog" name="IncomingAlertForm"> <property name="windowTitle"> <string>Поступившая тревога</string> </property> <layout class="QVBoxLayout" name="mainLayout"> <item> <widget class="QTextEdit" name="textAlertContent"> </widget></item> <item> <layout class="QHBoxLayout"> <item> <widget class="QPushButton" name="buttonAcknowledge"> <property name="text"><string>Принято</string></property> </widget> </item> <item> <widget class="QPushButton" name="buttonIgnore"> <property name="text"><string>Игнорировать</string></property> </widget> </item> </layout> </item> </layout> </widget> <resources> <connections> </connections></resources></ui>+<ui version="4.0">
+ <class>IncomingAlertForm</class>
+ <widget class="QDialog" name="IncomingAlertForm">
+  <property name="windowTitle">
+   <string>Поступившая тревога</string>
+  </property>
+  <layout class="QVBoxLayout" name="mainLayout">
+   <item>
+    <widget class="QTextEdit" name="textAlertContent"/>
+   </item>
+   <item>
+    <layout class="QHBoxLayout">
+     <item>
+      <widget class="QPushButton" name="buttonAcknowledge">
+       <property name="text">
+        <string>Принято</string>
+       </property>
+      </widget>
+     </item>
+     <item>
+      <widget class="QPushButton" name="buttonIgnore">
+       <property name="text">
+        <string>Игнорировать</string>
+       </property>
+      </widget>
+     </item>
+    </layout>
+   </item>
+  </layout>
+ </widget>
+ <resources/>
+ <connections/>
+</ui>