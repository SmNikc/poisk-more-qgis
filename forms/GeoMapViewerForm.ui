<<<<<<< HEAD
<ui version="4.0"> <class>GeoMapViewerForm</class> <widget class="QDialog" name="GeoMapViewerForm"> <property name="windowTitle"> <string>Просмотр карты</string> </property> <layout class="QVBoxLayout" name="mainLayout"> <item> <widget class="QWidget" name="mapWidget" native="true"> </widget></item> <item> <widget class="QPushButton" name="buttonClose"> <property name="text"><string>Закрыть</string></property> </widget> </item> </layout> </widget> <resources> <connections> </connections></resources></ui>
=======
<?xml version="1.0" encoding="UTF-8"?>
<ui version="4.0">
 <class>GeoMapViewerForm</class>
 <widget class="QDialog" name="GeoMapViewerForm">
  <property name="windowTitle">
   <string>Просмотр карты</string>
  </property>
  <layout class="QVBoxLayout" name="mainLayout">
   <item>
    <widget class="QWidget" name="mapWidget" native="true">
    </widget>
   </item>
   <item>
    <widget class="QPushButton" name="buttonClose">
     <property name="text">
      <string>Закрыть</string>
     </property>
    </widget>
   </item>
  </layout>
 </widget>
 <resources/>
 <connections/>
</ui>
>>>>>>> 33f75c71
<|MERGE_RESOLUTION|>--- conflicted
+++ resolved
@@ -1,6 +1,3 @@
-<<<<<<< HEAD
-<ui version="4.0"> <class>GeoMapViewerForm</class> <widget class="QDialog" name="GeoMapViewerForm"> <property name="windowTitle"> <string>Просмотр карты</string> </property> <layout class="QVBoxLayout" name="mainLayout"> <item> <widget class="QWidget" name="mapWidget" native="true"> </widget></item> <item> <widget class="QPushButton" name="buttonClose"> <property name="text"><string>Закрыть</string></property> </widget> </item> </layout> </widget> <resources> <connections> </connections></resources></ui>
-=======
 <?xml version="1.0" encoding="UTF-8"?>
 <ui version="4.0">
  <class>GeoMapViewerForm</class>
@@ -10,8 +7,7 @@
   </property>
   <layout class="QVBoxLayout" name="mainLayout">
    <item>
-    <widget class="QWidget" name="mapWidget" native="true">
-    </widget>
+    <widget class="QWidget" name="mapWidget" native="true"/>
    </item>
    <item>
     <widget class="QPushButton" name="buttonClose">
@@ -24,5 +20,4 @@
  </widget>
  <resources/>
  <connections/>
-</ui>
->>>>>>> 33f75c71
+</ui>