<<<<<<< HEAD
=======
<?xml version="1.0" encoding="UTF-8"?>
>>>>>>> f276329c
<ui version="4.0"> <class>SearchAreaForm</class> <widget class="QDialog" name="SearchAreaForm"> <property name="windowTitle"> <string>Район Поиска</string> </property> <layout class="QFormLayout"> <item row="0" column="0"><widget class="QLabel"><property name="text"><string>Тип:</string></property></widget></item> <item row="0" column="1"><widget class="QComboBox" name="comboType"><item><property name="text"><string>Круг</string></property></item><item><property name="text"><string>Квадрат</string></property></item></widget></item> <item row="1" column="0"><widget class="QLabel"><property name="text"><string>Центр:</string></property></widget></item> <item row="1" column="1"><widget class="QLineEdit" name="editCenter"></widget></item> <item row="2" column="1"><widget class="QPushButton" name="buttonGenerate"><property name="text"><string>Сгенерировать</string></property></widget></item> </layout> </widget> <resources> <connections> </connections></resources></ui><|MERGE_RESOLUTION|>--- conflicted
+++ resolved
@@ -1,5 +1,51 @@
-<<<<<<< HEAD
-=======
 <?xml version="1.0" encoding="UTF-8"?>
->>>>>>> f276329c
-<ui version="4.0"> <class>SearchAreaForm</class> <widget class="QDialog" name="SearchAreaForm"> <property name="windowTitle"> <string>Район Поиска</string> </property> <layout class="QFormLayout"> <item row="0" column="0"><widget class="QLabel"><property name="text"><string>Тип:</string></property></widget></item> <item row="0" column="1"><widget class="QComboBox" name="comboType"><item><property name="text"><string>Круг</string></property></item><item><property name="text"><string>Квадрат</string></property></item></widget></item> <item row="1" column="0"><widget class="QLabel"><property name="text"><string>Центр:</string></property></widget></item> <item row="1" column="1"><widget class="QLineEdit" name="editCenter"></widget></item> <item row="2" column="1"><widget class="QPushButton" name="buttonGenerate"><property name="text"><string>Сгенерировать</string></property></widget></item> </layout> </widget> <resources> <connections> </connections></resources></ui>+<ui version="4.0">
+ <class>SearchAreaForm</class>
+ <widget class="QDialog" name="SearchAreaForm">
+  <property name="windowTitle">
+   <string>Район Поиска</string>
+  </property>
+  <layout class="QFormLayout">
+   <item row="0" column="0">
+    <widget class="QLabel">
+     <property name="text">
+      <string>Тип:</string>
+     </property>
+    </widget>
+   </item>
+   <item row="0" column="1">
+    <widget class="QComboBox" name="comboType">
+     <item>
+      <property name="text">
+       <string>Круг</string>
+      </property>
+     </item>
+     <item>
+      <property name="text">
+       <string>Квадрат</string>
+      </property>
+     </item>
+    </widget>
+   </item>
+   <item row="1" column="0">
+    <widget class="QLabel">
+     <property name="text">
+      <string>Центр:</string>
+     </property>
+    </widget>
+   </item>
+   <item row="1" column="1">
+    <widget class="QLineEdit" name="editCenter"/>
+   </item>
+   <item row="2" column="1">
+    <widget class="QPushButton" name="buttonGenerate">
+     <property name="text">
+      <string>Сгенерировать</string>
+     </property>
+    </widget>
+   </item>
+  </layout>
+ </widget>
+ <resources/>
+ <connections/>
+</ui>